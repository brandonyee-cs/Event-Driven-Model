import os
import sys
import polars as pl
import numpy as np
import traceback
from typing import Dict, Any

# --- Configuration ---
current_dir = os.path.dirname(os.path.abspath(__file__))
if current_dir not in sys.path: sys.path.append(current_dir)

# Import from existing modules
try:
    from src.event_processor import EventDataLoader, EventFeatureEngineer, EventAnalysis
    from src.models import TimeSeriesRidge, XGBoostDecileModel
    from src.rtv_analysis import ReturnToVarianceAnalysis
    print("Successfully imported all required modules.")
except ImportError as e:
    print(f"Error importing required modules: {e}")
    print("Ensure all required files are in the correct path.")
    sys.exit(1)

pl.Config.set_engine_affinity(engine="streaming")

def run_rtv_analysis(event_file: str,
                    stock_files: list,
                    results_dir: str,
                    file_prefix: str,
                    event_date_col: str,
                    ticker_col: str,
                    window_days: int = 60,
                    return_col: str = "ret",
<<<<<<< HEAD
                    delta_days: int = 5) -> Dict[str, Any]:
=======
                    delta_days: int = 10) -> Dict[str, Any]:
>>>>>>> 4f17ff8a
    """
    Run the return-to-variance analysis to test Hypothesis 1.
    
    Parameters:
    event_file (str): Path to event data file (CSV)
    stock_files (list): List of paths to stock data files (Parquet)
    results_dir (str): Directory to save results
    file_prefix (str): Prefix for saved files
    event_date_col (str): Column name containing event dates
    ticker_col (str): Column name containing ticker symbols
    window_days (int): Days before/after event to include
    return_col (str): Column name containing returns
    delta_days (int): Parameter δ from the paper (post-event rising phase duration)
    
    Returns:
    Dict[str, Any]: Results of the hypothesis test
    """
    try:
        # Initialize data loader
        data_loader = EventDataLoader(
            event_path=event_file,
            stock_paths=stock_files,
            window_days=window_days,
            event_date_col=event_date_col,
            ticker_col=ticker_col
        )
        
        # Initialize event analysis
        feature_engineer = EventFeatureEngineer(prediction_window=3)  # Default value, not used for RTV
        event_analysis = EventAnalysis(data_loader, feature_engineer)
        
        # Load data
        print("Loading and preparing data...")
        event_analysis.data = event_analysis.load_and_prepare_data(run_feature_engineering=False)
        
        if event_analysis.data is None or event_analysis.data.is_empty():
            print("Error: Failed to load data.")
            return {"hypothesis_supported": False, "error": "Failed to load data"}
        
        print(f"Data loaded successfully. Shape: {event_analysis.data.shape}")
        
        # Initialize return-to-variance analysis
        rtv_analysis = ReturnToVarianceAnalysis(event_analysis)
        
        # Run hypothesis test using the actual values approach (which is implemented)
        print(f"\nRunning actual-values hypothesis test with delta = {delta_days} days...")
        results = rtv_analysis.run_actual_hypothesis_1_test(
            return_col=return_col,
            delta_days=delta_days,
            results_dir=results_dir,
            file_prefix=file_prefix
        )
        
        print("\n=== Hypothesis 1 Test (Actual Values) Completed ===")
        print(f"Results saved to: {os.path.abspath(results_dir)}")
        print(f"Hypothesis Supported: {results['hypothesis_supported']}")
        
        return results
        
    except Exception as e:
        print(f"Error running hypothesis test: {e}")
        traceback.print_exc()
        return {"hypothesis_supported": False, "error": str(e)}


def main():
    """Main function to run the hypothesis test."""
    
    # --- Configuration ---
    # FDA event specific parameters
    FDA_EVENT_FILE = "/home/d87016661/fda_ticker_list_2000_to_2024.csv"
    FDA_STOCK_FILES = [
        "/home/d87016661/crsp_dsf-2000-2001.parquet",
        "/home/d87016661/crsp_dsf-2002-2003.parquet",
        "/home/d87016661/crsp_dsf-2004-2005.parquet",
        "/home/d87016661/crsp_dsf-2006-2007.parquet",
        "/home/d87016661/crsp_dsf-2008-2009.parquet",
        "/home/d87016661/crsp_dsf-2010-2011.parquet",
        "/home/d87016661/crsp_dsf-2016-2017.parquet",
        "/home/d87016661/crsp_dsf-2018-2019.parquet",
        "/home/d87016661/crsp_dsf-2020-2021.parquet",
        "/home/d87016661/crsp_dsf-2022-2023.parquet",
        "/home/d87016661/crsp_dsf-2024-2025.parquet"
    ]
    FDA_RESULTS_DIR = "results/rtv_analysis/fda"
    FDA_FILE_PREFIX = "fda"
    FDA_EVENT_DATE_COL = "Approval Date"
    FDA_TICKER_COL = "ticker"
    
    # Earnings event specific parameters
    EARNINGS_EVENT_FILE = "/home/d87016661/detail_history_actuals.csv"
    EARNINGS_STOCK_FILES = FDA_STOCK_FILES  # Using the same stock files
    EARNINGS_RESULTS_DIR = "results/rtv_analysis/earnings"
    EARNINGS_FILE_PREFIX = "earnings"
    EARNINGS_EVENT_DATE_COL = "ANNDATS"
    EARNINGS_TICKER_COL = "ticker"
    
    # Analysis parameters
    WINDOW_DAYS = 60
    RETURN_COL = "ret"
<<<<<<< HEAD
    DELTA_DAYS = 5  # Changed from 10 to 5 days to better match theoretical model
=======
    DELTA_DAYS = 10  # δ parameter from the paper
>>>>>>> 4f17ff8a
    
    # Create results directories
    os.makedirs(FDA_RESULTS_DIR, exist_ok=True)
    os.makedirs(EARNINGS_RESULTS_DIR, exist_ok=True)
    
    # Run FDA analysis
    print("\n=== Starting FDA Approval Event RTV Analysis (Actual Values) ===")
    fda_results = run_rtv_analysis(
        event_file=FDA_EVENT_FILE,
        stock_files=FDA_STOCK_FILES,
        results_dir=FDA_RESULTS_DIR,
        file_prefix=FDA_FILE_PREFIX,
        event_date_col=FDA_EVENT_DATE_COL,
        ticker_col=FDA_TICKER_COL,
        window_days=WINDOW_DAYS,
        return_col=RETURN_COL,
        delta_days=DELTA_DAYS
    )
    
    # Run Earnings analysis
    print("\n=== Starting Earnings Announcement Event RTV Analysis (Actual Values) ===")
    earnings_results = run_rtv_analysis(
        event_file=EARNINGS_EVENT_FILE,
        stock_files=EARNINGS_STOCK_FILES,
        results_dir=EARNINGS_RESULTS_DIR,
        file_prefix=EARNINGS_FILE_PREFIX,
        event_date_col=EARNINGS_EVENT_DATE_COL,
        ticker_col=EARNINGS_TICKER_COL,
        window_days=WINDOW_DAYS,
        return_col=RETURN_COL,
        delta_days=DELTA_DAYS
    )
    
    # Create comparison report
    comparison_dir = "results/rtv_analysis/comparison"
    os.makedirs(comparison_dir, exist_ok=True)
    
    try:
        with open(os.path.join(comparison_dir, "rtv_actual_values_comparison.txt"), "w") as f:
            f.write("===== Hypothesis 1 Test Results (Actual Values) =====\n\n")
            f.write(f"Parameter δ (post-event rising phase duration): {DELTA_DAYS} days\n\n")
            
            f.write("--- FDA Approval Events ---\n")
            if fda_results['pre_event']:
                f.write(f"Pre-Event Phase: Mean RTV = {fda_results['pre_event']['mean_rtv'][0]:.4f}\n")
            if fda_results['post_event_rising']:
                f.write(f"Post-Event Rising Phase: Mean RTV = {fda_results['post_event_rising']['mean_rtv'][0]:.4f}\n")
            if fda_results['post_event_decay']:
                f.write(f"Post-Event Decay Phase: Mean RTV = {fda_results['post_event_decay']['mean_rtv'][0]:.4f}\n")
            f.write(f"Hypothesis Supported: {fda_results['hypothesis_supported']}\n\n")
            
            f.write("--- Earnings Announcement Events ---\n")
            if earnings_results['pre_event']:
                f.write(f"Pre-Event Phase: Mean RTV = {earnings_results['pre_event']['mean_rtv'][0]:.4f}\n")
            if earnings_results['post_event_rising']:
                f.write(f"Post-Event Rising Phase: Mean RTV = {earnings_results['post_event_rising']['mean_rtv'][0]:.4f}\n")
            if earnings_results['post_event_decay']:
                f.write(f"Post-Event Decay Phase: Mean RTV = {earnings_results['post_event_decay']['mean_rtv'][0]:.4f}\n")
            f.write(f"Hypothesis Supported: {earnings_results['hypothesis_supported']}\n\n")
            
            f.write("=== Conclusion ===\n")
            if fda_results['hypothesis_supported'] and earnings_results['hypothesis_supported']:
                f.write("Hypothesis 1 is strongly supported by both FDA Approval and Earnings Announcement events.\n")
                f.write("The return-to-variance ratio consistently peaks during the post-event rising phase.\n")
            elif fda_results['hypothesis_supported']:
                f.write("Hypothesis 1 is supported by FDA Approval events but not by Earnings Announcement events.\n")
                f.write("This suggests differences in market behavior between regulatory and financial events.\n") 
            elif earnings_results['hypothesis_supported']:
                f.write("Hypothesis 1 is supported by Earnings Announcement events but not by FDA Approval events.\n")
                f.write("This suggests differences in market behavior between financial and regulatory events.\n")
            else:
                f.write("Hypothesis 1 is not supported by either FDA Approval or Earnings Announcement events.\n")
                f.write("This suggests that the hypothesized return-to-variance pattern may not be consistent.\n")
        
        print(f"\nComparison report saved to: {os.path.join(comparison_dir, 'rtv_actual_values_comparison.txt')}")
    except Exception as e:
        print(f"Error creating comparison report: {e}")

if __name__ == "__main__":
    main()<|MERGE_RESOLUTION|>--- conflicted
+++ resolved
@@ -30,11 +30,7 @@
                     ticker_col: str,
                     window_days: int = 60,
                     return_col: str = "ret",
-<<<<<<< HEAD
                     delta_days: int = 5) -> Dict[str, Any]:
-=======
-                    delta_days: int = 10) -> Dict[str, Any]:
->>>>>>> 4f17ff8a
     """
     Run the return-to-variance analysis to test Hypothesis 1.
     
@@ -82,12 +78,16 @@
         # Run hypothesis test using the actual values approach (which is implemented)
         print(f"\nRunning actual-values hypothesis test with delta = {delta_days} days...")
         results = rtv_analysis.run_actual_hypothesis_1_test(
+        # Run hypothesis test using the actual values approach (which is implemented)
+        print(f"\nRunning actual-values hypothesis test with delta = {delta_days} days...")
+        results = rtv_analysis.run_actual_hypothesis_1_test(
             return_col=return_col,
             delta_days=delta_days,
             results_dir=results_dir,
             file_prefix=file_prefix
         )
         
+        print("\n=== Hypothesis 1 Test (Actual Values) Completed ===")
         print("\n=== Hypothesis 1 Test (Actual Values) Completed ===")
         print(f"Results saved to: {os.path.abspath(results_dir)}")
         print(f"Hypothesis Supported: {results['hypothesis_supported']}")
@@ -135,17 +135,14 @@
     # Analysis parameters
     WINDOW_DAYS = 60
     RETURN_COL = "ret"
-<<<<<<< HEAD
     DELTA_DAYS = 5  # Changed from 10 to 5 days to better match theoretical model
-=======
-    DELTA_DAYS = 10  # δ parameter from the paper
->>>>>>> 4f17ff8a
     
     # Create results directories
     os.makedirs(FDA_RESULTS_DIR, exist_ok=True)
     os.makedirs(EARNINGS_RESULTS_DIR, exist_ok=True)
     
     # Run FDA analysis
+    print("\n=== Starting FDA Approval Event RTV Analysis (Actual Values) ===")
     print("\n=== Starting FDA Approval Event RTV Analysis (Actual Values) ===")
     fda_results = run_rtv_analysis(
         event_file=FDA_EVENT_FILE,
@@ -160,6 +157,7 @@
     )
     
     # Run Earnings analysis
+    print("\n=== Starting Earnings Announcement Event RTV Analysis (Actual Values) ===")
     print("\n=== Starting Earnings Announcement Event RTV Analysis (Actual Values) ===")
     earnings_results = run_rtv_analysis(
         event_file=EARNINGS_EVENT_FILE,
@@ -217,6 +215,51 @@
         print(f"\nComparison report saved to: {os.path.join(comparison_dir, 'rtv_actual_values_comparison.txt')}")
     except Exception as e:
         print(f"Error creating comparison report: {e}")
+    
+    # Create comparison report
+    comparison_dir = "results/rtv_analysis/comparison"
+    os.makedirs(comparison_dir, exist_ok=True)
+    
+    try:
+        with open(os.path.join(comparison_dir, "rtv_actual_values_comparison.txt"), "w") as f:
+            f.write("===== Hypothesis 1 Test Results (Actual Values) =====\n\n")
+            f.write(f"Parameter δ (post-event rising phase duration): {DELTA_DAYS} days\n\n")
+            
+            f.write("--- FDA Approval Events ---\n")
+            if fda_results['pre_event']:
+                f.write(f"Pre-Event Phase: Mean RTV = {fda_results['pre_event']['mean_rtv'][0]:.4f}\n")
+            if fda_results['post_event_rising']:
+                f.write(f"Post-Event Rising Phase: Mean RTV = {fda_results['post_event_rising']['mean_rtv'][0]:.4f}\n")
+            if fda_results['post_event_decay']:
+                f.write(f"Post-Event Decay Phase: Mean RTV = {fda_results['post_event_decay']['mean_rtv'][0]:.4f}\n")
+            f.write(f"Hypothesis Supported: {fda_results['hypothesis_supported']}\n\n")
+            
+            f.write("--- Earnings Announcement Events ---\n")
+            if earnings_results['pre_event']:
+                f.write(f"Pre-Event Phase: Mean RTV = {earnings_results['pre_event']['mean_rtv'][0]:.4f}\n")
+            if earnings_results['post_event_rising']:
+                f.write(f"Post-Event Rising Phase: Mean RTV = {earnings_results['post_event_rising']['mean_rtv'][0]:.4f}\n")
+            if earnings_results['post_event_decay']:
+                f.write(f"Post-Event Decay Phase: Mean RTV = {earnings_results['post_event_decay']['mean_rtv'][0]:.4f}\n")
+            f.write(f"Hypothesis Supported: {earnings_results['hypothesis_supported']}\n\n")
+            
+            f.write("=== Conclusion ===\n")
+            if fda_results['hypothesis_supported'] and earnings_results['hypothesis_supported']:
+                f.write("Hypothesis 1 is strongly supported by both FDA Approval and Earnings Announcement events.\n")
+                f.write("The return-to-variance ratio consistently peaks during the post-event rising phase.\n")
+            elif fda_results['hypothesis_supported']:
+                f.write("Hypothesis 1 is supported by FDA Approval events but not by Earnings Announcement events.\n")
+                f.write("This suggests differences in market behavior between regulatory and financial events.\n") 
+            elif earnings_results['hypothesis_supported']:
+                f.write("Hypothesis 1 is supported by Earnings Announcement events but not by FDA Approval events.\n")
+                f.write("This suggests differences in market behavior between financial and regulatory events.\n")
+            else:
+                f.write("Hypothesis 1 is not supported by either FDA Approval or Earnings Announcement events.\n")
+                f.write("This suggests that the hypothesized return-to-variance pattern may not be consistent.\n")
+        
+        print(f"\nComparison report saved to: {os.path.join(comparison_dir, 'rtv_actual_values_comparison.txt')}")
+    except Exception as e:
+        print(f"Error creating comparison report: {e}")
 
 if __name__ == "__main__":
     main()